--- conflicted
+++ resolved
@@ -14,10 +14,6 @@
 
 """Thin wrapper around imitation.scripts.eval_policy."""
 
-<<<<<<< HEAD
-=======
-from absl import app
->>>>>>> eaa05383
 from imitation.scripts import eval_policy
 
 # Imported for side-effect (registers policies we may want to use)
